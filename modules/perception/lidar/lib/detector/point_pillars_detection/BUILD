--- conflicted
+++ resolved
@@ -28,15 +28,12 @@
         ":scatter_cuda",
         "//cyber",
         "//modules/perception/common:perception_gflags",
-<<<<<<< HEAD
-        "//third_party:libtorch",
     ] + if_cuda([
-=======
-        "@libtorch_gpu",
->>>>>>> 10046742
+        "@libtorch_gpu_cuda",
         "@local_config_cuda//cuda:cudart",
         "@local_config_tensorrt//:tensorrt",
-    ]) + if_rocm([
+    ])+ if_rocm([
+        "@libtorch_gpu_rocm", 
         "@local_config_rocm//rocm:hip",
         "@local_config_rocm//rocm:migraphx",
     ]),
