--- conflicted
+++ resolved
@@ -81,11 +81,8 @@
         "//modules/perception/onboard/proto:lane_perception_component_cc_proto",
         "//modules/perception/onboard/proto:trafficlights_perception_component_cc_proto",
         "//modules/perception/onboard/transform_wrapper",
-<<<<<<< HEAD
-=======
         "//modules/perception/pipeline/proto:traffic_light_config_cc_proto",
         "//modules/v2x/common:v2x_proxy_gflags",
->>>>>>> a588ff81
         "@eigen",
         "@opencv//:highgui",
     ],
