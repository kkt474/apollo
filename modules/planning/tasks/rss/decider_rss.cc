--- conflicted
+++ resolved
@@ -319,23 +319,10 @@
     }
   }
 
-<<<<<<< HEAD
-  static const double kTrajectoryLenFactor = 10.0;
-  // skip to populate RSS cur_dist_lon if it is too large.
-  if (front_obstacle_distance <
-      kTrajectoryLenFactor *
-      reference_line_info->trajectory().GetSpatialLength()) {
-    reference_line_info->mutable_rss_info()->set_cur_dist_lon(
-        front_obstacle_distance);
-  }
-
-  reference_line_info->mutable_rss_info()->set_rss_safe_dist_lon(dMin_lon);
-=======
   reference_line_info->mutable_rss_info()->set_cur_dist_lon(
       static_cast<double>(currentLonDistance));
   reference_line_info->mutable_rss_info()->set_rss_safe_dist_lon(
       static_cast<double>(safeLonDistance));
->>>>>>> 20f92bef
   reference_line_info->mutable_rss_info()->set_acc_lon_range_minimum(
       static_cast<double>(accelerationRestriction.longitudinalRange.minimum));
   reference_line_info->mutable_rss_info()->set_acc_lon_range_maximum(
