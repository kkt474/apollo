--- conflicted
+++ resolved
@@ -252,10 +252,6 @@
     ],
     deps = [
         ":feature_output",
-<<<<<<< HEAD
-        ":indexed_queue",
-=======
->>>>>>> f08eaa0c
         ":learning_based_data",
         ":local_view",
         ":obstacle",
@@ -546,11 +542,7 @@
         "-DMODULE_NAME=\\\"planning\\\"",
     ],
     deps = [
-<<<<<<< HEAD
         "//modules/planning/proto:learning_data_cc_proto",
-=======
-        "//modules/planning/proto:learning_data_proto",
->>>>>>> f08eaa0c
     ],
 )
 
