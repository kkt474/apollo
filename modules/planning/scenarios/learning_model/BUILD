load("@rules_cc//cc:defs.bzl", "cc_library", "cc_test")
load("//tools:cpplint.bzl", "cpplint")

package(default_visibility = ["//visibility:public"])
PLANNING_COPTS = ["-DMODULE_NAME=\\\"planning\\\""]

cc_library(
    name = "learning_model",
    copts = PLANNING_COPTS,
    deps = [
        ":learning_model_sample_scenario",
    ],
)

cc_library(
    name = "learning_model_sample_scenario",
    srcs = [
        "learning_model_sample_scenario.cc",
        "stage_run.cc",
    ],
    hdrs = [
        "learning_model_sample_scenario.h",
        "stage_run.h",
    ],
    copts = PLANNING_COPTS,
    deps = [
        "//cyber",
        "//modules/common/util:util_tool",
        "//modules/planning/scenarios:scenario",
<<<<<<< HEAD
        "@eigen",
        "//third_party:libtorch",
    ],
=======
        "//modules/planning/common:frame",
    ] + if_gpu(
        ["@libtorch_gpu"],
        ["@libtorch_cpu"],
    ),
>>>>>>> 10046742
)

cc_test(
    name = "learning_model_sample_scenario_test",
    size = "small",
    srcs = ["learning_model_sample_scenario_test.cc"],
    data = [
        "//modules/planning:planning_conf",
    ],
    linkopts = ["-lgomp"],
    deps = [
        ":learning_model_sample_scenario",
        "@com_google_googletest//:gtest_main",
    ],
)

cc_test(
    name = "stage_run_test",
    size = "small",
    srcs = ["stage_run_test.cc"],
    data = [
        "//modules/planning:planning_conf",
    ],
    linkopts = ["-lgomp"],
    deps = [
        ":learning_model_sample_scenario",
        "@com_google_googletest//:gtest_main",
    ],
)

cpplint()<|MERGE_RESOLUTION|>--- conflicted
+++ resolved
@@ -27,17 +27,9 @@
         "//cyber",
         "//modules/common/util:util_tool",
         "//modules/planning/scenarios:scenario",
-<<<<<<< HEAD
         "@eigen",
         "//third_party:libtorch",
     ],
-=======
-        "//modules/planning/common:frame",
-    ] + if_gpu(
-        ["@libtorch_gpu"],
-        ["@libtorch_cpu"],
-    ),
->>>>>>> 10046742
 )
 
 cc_test(
